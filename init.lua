local erlua = {
	GlobalKey = nil,
	ServerKey = nil,
	LogLevel = 0,
	Requests = {},
	Ratelimits = {},
	ActiveBuckets = {},
<<<<<<< HEAD
	RequestOrigins = {},
	validTeams = {
=======
	ValidTeams = {
>>>>>>> 947f754a
		civilian = true,
		police = true,
		sheriff = true,
		fire = true,
		dot = true,
		jail = true,
	},
}

--[[
	Log Levels:
	- Error = 2
	- Warning = 1
	- Info = 0
]]

local http = require("coro-http")
local json = require("json")
local timer = require("timer")
local uv = require("uv")

--[[
if not success or type(response) ~= "table" or response.code then
  return false, response
end
]]

--[[ Utility Functions ]]
--

local function log(text, mode)
	text = text or "no text provided"
	mode = mode or "info"

	local date = os.date("%x @ %I:%M:%S%p", os.time())

	if mode == "success" then -- unused??
		print(date .. " | \27[32m\27[1m[ERLUA]\27[0m | " .. text)
	elseif mode == "info" and not (erlua.LogLevel > 0) then
		print(date .. " | \27[32m\27[1m[ERLUA]\27[0m | " .. text)
	elseif mode == "warning" and not (erlua.LogLevel > 1) then
		print(date .. " | \27[35m\27[1m[ERLUA]\27[0m | " .. text)
	elseif mode == "error" then
		print(date .. " | \27[31m\27[1m[ERLUA]\27[0m | " .. text)
	end
end

local function split(str, delim)
	local ret = {}
	if not str then
		return ret
	end
	if not delim or delim == "" then
		for c in string.gmatch(str, ".") do
			table.insert(ret, c)
		end
		return ret
	end
	local n = 1
	while true do
		local i, j = string.find(str, delim, n)
		if not i then
			break
		end
		table.insert(ret, string.sub(str, n, i - 1))
		n = j + 1
	end
	table.insert(ret, string.sub(str, n))
	return ret
end

local function header(headers, name)
	for _, header in pairs(headers) do
		if type(header) == "table" and type(header[1]) == "string" and header[1]:lower() == name:lower() then
			return header[2]
		end
	end
end

local function realtime()
	local seconds, microseconds = uv.gettimeofday()

	return seconds + (microseconds / 1000000)
end

local function Error(code, message)
	message = message or "unknown error"
	log(message, "error")
	return {
		code = code,
		message = message,
	}
end

local function safeResume(co, ...)
	if type(co) ~= "thread" then return false, "Invalid coroutine" end
	if coroutine.status(co) ~= "suspended" then return false, "Coroutine not suspended" end

	local ok, result = coroutine.resume(co, ...)
	if not ok then
		return false, result
	end
	return true, result
end

-- [[ ERLua Functions ]] --

function erlua:SetGlobalKey(gk)
	erlua.GlobalKey = gk
	log("Set global key to [HIDDEN].", "info")
	return erlua
end

function erlua:SetServerKey(sk)
	erlua.ServerKey = sk
	log("Set server key to [HIDDEN].", "info")
	return erlua
end

function erlua:setLogLevel(logLevel)
	if tonumber(logLevel) and tonumber(logLevel) >= 0 and tonumber(logLevel) < 3 then
		erlua.LogLevel = tonumber(logLevel)
	elseif type(logLevel) == "string" then
		if logLevel:lower() == "info" then
			erlua.LogLevel = 0
		elseif logLevel:lower() == "warning" then
			erlua.LogLevel = 1
		elseif logLevel:lower() == "error" then
			erlua.LogLevel = 2
		end
	end

	return erlua
end

function erlua:request(method, endpoint, body, process, serverKey, globalKey)
	serverKey = (serverKey or erlua.ServerKey) or nil
	globalKey = (globalKey or erlua.GlobalKey) or nil
	if not serverKey then
		return false, Error(400, "A server key was not provided.")
	end

	local url = "https://api.policeroleplay.community/v1/" .. endpoint
	local headers = {
		{ "Content-Type", "application/json" },
		{ "Server-Key", serverKey },
	}
	if globalKey then
		table.insert(headers, { "Authorization", globalKey })
	end

	log("Requesting " .. method .. " /" .. endpoint .. ".", "info")
	local ok, result, response = pcall(function()
		return http.request(method, url, headers, (body and json.encode(body)) or nil)
	end)

	response = response and json.decode(response)

	if ok and result.code == 200 then
		if process then
			response = process(response)
		end
		return true, result, response
	elseif ok then
		return false, result, response
	else
		local errObject = Error(500, "HTTP request attempt returned not ok.")
		return false, errObject, errObject
	end
end

function erlua:queue(request)
	log("Request " .. request.method .. " /" .. request.endpoint .. " queued.", "info")
	request.timestamp = request.timestamp or os.time()
	request.co = coroutine.running()
	assert(request.co, "erlua:queue must be called from inside a coroutine")

	local b = (request.method == "POST" and "command-" .. (request.serverKey or "unauthorized"))
		or ((erlua.GlobalKey or request.globalKey) and "global")
		or "unauthenticated-global"

	erlua.Requests[b] = erlua.Requests[b] or {}
	table.insert(erlua.Requests[b], request)

	if request.origin then
		erlua.RequestOrigins[request.origin] = (erlua.RequestOrigins[request.origin] and erlua.RequestOrigins[request.origin] + 1) or 0
	end

	return coroutine.yield()
end

function erlua:dump()
	log("Scanning queue for runnable requests...", "info")

	local now = realtime()

	for bucket, list in pairs(erlua.Requests) do
		if bucket == "global" or not erlua.ActiveBuckets[bucket] then
			erlua.ActiveBuckets[bucket] = true

			coroutine.wrap(function()
				local req = table.remove(list, 1)
				if not req then
					erlua.ActiveBuckets[bucket] = nil
					return
				end

				local ok, err = pcall(function()
					local state = erlua.Ratelimits[bucket]

					if state and state.retry and now < (state.updated + state.retry) then
						table.insert(list, 1, req)
						return
					end

					local ok, result, response =
						erlua:request(req.method, req.endpoint, req.body, req.process, req.serverKey, req.globalKey)

					local headers = result or {}
					local remaining = header(headers, "X-RateLimit-Remaining")
					local reset = header(headers, "X-RateLimit-Reset")

					erlua.Ratelimits[bucket] = {
						updated = realtime(),
						retry = response and response.retry_after,
						remaining = remaining and tonumber(remaining),
						reset = reset and tonumber(reset),
					}

					if not ok and result.code == 429 then
						log("The " .. (bucket or "unknown") .. " bucket was ratelimited, requeueing.", "warning")
						table.insert(list, 1, req)
					else
						log("Request " .. req.method .. " /" .. req.endpoint .. " fulfilled.")
						if #list == 0 then
							erlua.Requests[bucket] = nil
						end
						safeResume(req.co, ok, response, result)
					end
				end)

				erlua.ActiveBuckets[bucket] = nil

				if not ok then
					Error(500, "Error during bucket dump: " .. tostring(err))
				end
			end)()

		end
	end
end

local dumpTimer = uv.new_timer()

uv.timer_start(dumpTimer, 0, 5, function()
	if next(erlua.Requests) then
		erlua:dump()
	end
end)

-- [[ Endpoint Functions ]] --

function erlua.Server(serverKey, globalKey)
	local debugInfo
    for i = 1, 10 do
        debugInfo = debug.getinfo(i, "Sl")
        if (debugInfo) and (not debugInfo.short_src:lower():find("erlua")) and (debugInfo.what ~= "C") then
            break
        end
    end
	local origin = (debugInfo and (debugInfo.short_src .. ":" .. debugInfo.currentline)) or nil

	return erlua:queue({
		method = "GET",
		endpoint = "server",
		serverKey = serverKey,
		globalKey = globalKey,
		origin = origin
	})
end

function erlua.Players(serverKey, globalKey)
	local debugInfo
    for i = 1, 10 do
        debugInfo = debug.getinfo(i, "Sl")
        if (debugInfo) and (not debugInfo.short_src:lower():find("erlua")) and (debugInfo.what ~= "C") then
            break
        end
    end
	local origin = (debugInfo and (debugInfo.short_src .. ":" .. debugInfo.currentline)) or nil

	return erlua:queue({
		method = "GET",
		endpoint = "server/players",
		serverKey = serverKey,
		globalKey = globalKey,
		origin = origin,
		process = function(data)
			local players = {}

			for _, player in pairs(data) do
				if player.Player then
					table.insert(players, {
						Name = split(player.Player, ":")[1],
						ID = split(player.Player, ":")[2],
						Player = player.Player,
						Permission = player.Permission,
						Callsign = player.Callsign,
						Team = player.Team,
					})
				end
			end

			return players
		end,
	})
end

function erlua.Vehicles(serverKey, globalKey)
	local debugInfo
    for i = 1, 10 do
        debugInfo = debug.getinfo(i, "Sl")
        if (debugInfo) and (not debugInfo.short_src:lower():find("erlua")) and (debugInfo.what ~= "C") then
            break
        end
    end
	local origin = (debugInfo and (debugInfo.short_src .. ":" .. debugInfo.currentline)) or nil

	return erlua:queue({
		method = "GET",
		endpoint = "server/vehicles",
		serverKey = serverKey,
		globalKey = globalKey,
		origin = origin
	})
end

function erlua.PlayerLogs(serverKey, globalKey)
	local debugInfo
    for i = 1, 10 do
        debugInfo = debug.getinfo(i, "Sl")
        if (debugInfo) and (not debugInfo.short_src:lower():find("erlua")) and (debugInfo.what ~= "C") then
            break
        end
    end
	local origin = (debugInfo and (debugInfo.short_src .. ":" .. debugInfo.currentline)) or nil

	return erlua:queue({
		method = "GET",
		endpoint = "server/joinlogs",
		serverKey = serverKey,
		globalKey = globalKey,
		origin = origin,
		process = function(data)
			table.sort(data, function(a, b)
				if (not a.Timestamp) or not b.Timestamp then
					return false
				else
					return a.Timestamp < b.Timestamp
				end
			end)

			return data
		end,
	})
end

function erlua.KillLogs(serverKey, globalKey)
	local debugInfo
    for i = 1, 10 do
        debugInfo = debug.getinfo(i, "Sl")
        if (debugInfo) and (not debugInfo.short_src:lower():find("erlua")) and (debugInfo.what ~= "C") then
            break
        end
    end
	local origin = (debugInfo and (debugInfo.short_src .. ":" .. debugInfo.currentline)) or nil

	return erlua:queue({
		method = "GET",
		endpoint = "server/killlogs",
		serverKey = serverKey,
		globalKey = globalKey,
		origin = origin,
		process = function(data)
			table.sort(data, function(a, b)
				if (not a.Timestamp) or not b.Timestamp then
					return false
				else
					return a.Timestamp < b.Timestamp
				end
			end)

			return data
		end,
	})
end

function erlua.CommandLogs(serverKey, globalKey)
	local debugInfo
    for i = 1, 10 do
        debugInfo = debug.getinfo(i, "Sl")
        if (debugInfo) and (not debugInfo.short_src:lower():find("erlua")) and (debugInfo.what ~= "C") then
            break
        end
    end
	local origin = (debugInfo and (debugInfo.short_src .. ":" .. debugInfo.currentline)) or nil

	return erlua:queue({
		method = "GET",
		endpoint = "server/commandlogs",
		serverKey = serverKey,
		globalKey = globalKey,
		origin = origin,
		process = function(data)
			table.sort(data, function(a, b)
				if (not a.Timestamp) or not b.Timestamp then
					return false
				else
					return a.Timestamp < b.Timestamp
				end
			end)

			return data
		end,
	})
end

function erlua.ModCalls(serverKey, globalKey)
	local debugInfo
    for i = 1, 10 do
        debugInfo = debug.getinfo(i, "Sl")
        if (debugInfo) and (not debugInfo.short_src:lower():find("erlua")) and (debugInfo.what ~= "C") then
            break
        end
    end
	local origin = (debugInfo and (debugInfo.short_src .. ":" .. debugInfo.currentline)) or nil

	return erlua:queue({
		method = "GET",
		endpoint = "server/modcalls",
		serverKey = serverKey,
		globalKey = globalKey,
		origin = origin,
		process = function(data)
			table.sort(data, function(a, b)
				if (not a.Timestamp) or not b.Timestamp then
					return false
				else
					return a.Timestamp < b.Timestamp
				end
			end)

			return data
		end,
	})
end

function erlua.Bans(serverKey, globalKey)
	local debugInfo
    for i = 1, 10 do
        debugInfo = debug.getinfo(i, "Sl")
        if (debugInfo) and (not debugInfo.short_src:lower():find("erlua")) and (debugInfo.what ~= "C") then
            break
        end
    end
	local origin = (debugInfo and (debugInfo.short_src .. ":" .. debugInfo.currentline)) or nil

	return erlua:queue({
		method = "GET",
		endpoint = "server/bans",
		serverKey = serverKey,
		globalKey = globalKey,
		origin = origin
	})
end

function erlua.Queue(serverKey, globalKey)
	local debugInfo
    for i = 1, 10 do
        debugInfo = debug.getinfo(i, "Sl")
        if (debugInfo) and (not debugInfo.short_src:lower():find("erlua")) and (debugInfo.what ~= "C") then
            break
        end
    end
	local origin = (debugInfo and (debugInfo.short_src .. ":" .. debugInfo.currentline)) or nil

	return erlua:queue({
		method = "GET",
		endpoint = "server/queue",
		serverKey = serverKey,
		globalKey = globalKey,
		origin = origin
	})
end

function erlua.Permissions(serverKey, globalKey)
	local debugInfo
    for i = 1, 10 do
        debugInfo = debug.getinfo(i, "Sl")
        if (debugInfo) and (not debugInfo.short_src:lower():find("erlua")) and (debugInfo.what ~= "C") then
            break
        end
    end
	local origin = (debugInfo and (debugInfo.short_src .. ":" .. debugInfo.currentline)) or nil

	return erlua:queue({
		method = "GET",
		endpoint = "server/staff",
		serverKey = serverKey,
		globalKey = globalKey,
		origin = origin
	})
end

-- [[ Custom Functions ]] --

function erlua.Staff(serverKey, globalKey, preloadPlayers)
	local players
	local result
	if preloadPlayers then
		players = preloadPlayers
	else
		local ok
		ok, players, result = erlua.Players(serverKey, globalKey)
		if not ok then
			return ok, players, result
		end
	end

	local staff = {}

	for _, player in pairs(players) do
		if player.Permission and player.Permission ~= "Normal" then
			table.insert(staff, player)
		end
	end

	return true, staff, result
end

function erlua.Team(serverKey, globalKey, teamName, preloadPlayers)
	if not teamName or not erlua.ValidTeams[teamName:lower()] then
		return false, Error(400, "An invalid team name ('" .. tostring(teamName) .. "') was provided.")
	end

	local players
	local result
	if preloadPlayers then
		players = preloadPlayers
	else
		local ok
		ok, players, result = erlua.Players(serverKey, globalKey)
		if not ok then
			return ok, players, result
		end
	end

	local team = {}
	local teamNameLower = teamName:lower()

	for _, player in pairs(players) do
		if player.Team and player.Team:lower() == teamNameLower then
			table.insert(team, player)
		end
	end

	return true, team, result
end

function erlua.TrollUsernames(serverKey, globalKey, preloadPlayers)
	local players
	local result
	if preloadPlayers then
		players = preloadPlayers
	else
		local ok
		ok, players, result = erlua.Players(serverKey, globalKey)
		if not ok then
			return ok, players, result
		end
	end

	local trolls = {}

	for _, player in pairs(players) do
		local name = player.Player
		if name then
			local lname = name:lower()
			local startsWithAll = lname:sub(1, 3) == "all"
			local startsWithOthers = lname:sub(1, 6) == "others"

			local countIl = select(2, name:gsub("Il", ""))
			local countlI = select(2, name:gsub("lI", ""))
			local total = countIl + countlI

			if startsWithAll or startsWithOthers or total >= 2 then
				table.insert(trolls, player)
			end
		end
	end

	return true, trolls, result
end

function erlua.Command(command, serverKey, globalKey)
	return erlua:queue({
		method = "POST",
		endpoint = "server/command",
		body = {
			command = (command:sub(1, 1) == ":" and command) or (":" .. command),
		},
		serverKey = serverKey,
		globalKey = globalKey,
	})
end

return erlua<|MERGE_RESOLUTION|>--- conflicted
+++ resolved
@@ -5,12 +5,8 @@
 	Requests = {},
 	Ratelimits = {},
 	ActiveBuckets = {},
-<<<<<<< HEAD
 	RequestOrigins = {},
 	validTeams = {
-=======
-	ValidTeams = {
->>>>>>> 947f754a
 		civilian = true,
 		police = true,
 		sheriff = true,
